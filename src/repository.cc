--- conflicted
+++ resolved
@@ -26,16 +26,9 @@
 #include <map>
 #include <utility>
 
-<<<<<<< HEAD
-void Repository::Init(Handle<Object> target) {
-  NanScope();
-
+void Repository::Init(Local<Object> target) {
+  Nan::HandleScope scope;
   git_libgit2_init();
-=======
-void Repository::Init(Local<Object> target) {
-  Nan::HandleScope scope;
-  git_threads_init();
->>>>>>> 190962c0
 
   Local<FunctionTemplate> newTemplate = Nan::New<FunctionTemplate>(
       Repository::New);
@@ -267,15 +260,9 @@
     return info.GetReturnValue().Set(Nan::Null());
 
   git_config* config;
-<<<<<<< HEAD
-  git_repository* repository = GetRepository(args);
+  git_repository* repository = GetRepository(info);
   if (git_repository_config_snapshot(&config, repository) != GIT_OK)
-    NanReturnNull();
-=======
-  git_repository* repository = GetRepository(info);
-  if (git_repository_config(&config, repository) != GIT_OK)
-    return info.GetReturnValue().Set(Nan::Null());
->>>>>>> 190962c0
+    return info.GetReturnValue().Set(Nan::Null());
 
   std::string configKey(*String::Utf8Value(info[0]));
   const char* configValue;
